# global
from hypothesis import given, assume, strategies as st

# local
import numpy as np
import ivy
import ivy_tests.test_ivy.helpers as helpers
from ivy_tests.test_ivy.helpers import handle_cmd_line_args


# Helpers #
# ------- #


@st.composite
def _sparse_coo_indices_values_shape(draw):
    num_elem = draw(helpers.ints(min_value=2, max_value=8))
    dim1 = draw(helpers.ints(min_value=2, max_value=5))
    dim2 = draw(helpers.ints(min_value=5, max_value=10))
    value_dtype = draw(helpers.get_dtypes("numeric", full=False))[0]
    coo_indices = draw(
        helpers.array_values(
            dtype="int64",
            shape=(2, num_elem),
            min_value=0,
            max_value=dim1,
        )
    )
    values = draw(helpers.array_values(dtype=value_dtype, shape=(num_elem,)))
    shape = (dim1, dim2)
    return coo_indices, value_dtype, values, shape


@st.composite
def _sparse_csr_indices_values_shape(draw):
    num_elem = draw(helpers.ints(min_value=2, max_value=8))
    dim1 = draw(helpers.ints(min_value=2, max_value=5))
    dim2 = draw(helpers.ints(min_value=5, max_value=10))
    value_dtype = draw(helpers.get_dtypes("numeric", full=False))[0]
    values = draw(helpers.array_values(dtype=value_dtype, shape=(num_elem,)))
    col_indices = draw(
        helpers.array_values(
            dtype="int64",
            shape=(num_elem,),
            min_value=0,
            max_value=dim2,
        )
    )
    indices = draw(
        helpers.array_values(
            dtype="int64",
            shape=(dim1 - 1,),
            min_value=0,
            max_value=num_elem,
        )
    )
    crow_indices = [0] + sorted(indices) + [num_elem]
    shape = (dim1, dim2)
    return crow_indices, col_indices, value_dtype, values, shape


# coo - to_dense_array
@handle_cmd_line_args
@given(sparse_data=_sparse_coo_indices_values_shape())
def test_sparse_coo(
    sparse_data,
    as_variable,
    with_out,
    native_array,
    fw,
):
    coo_ind, val_dtype, val, shp = sparse_data
    helpers.test_method(
        input_dtypes_init=["int64", val_dtype],
        as_variable_flags_init=as_variable,
        num_positional_args_init=0,
        native_array_flags_init=native_array,
        all_as_kwargs_np_init={
            "coo_indices": np.array(coo_ind, dtype="int64"),
            "values": np.array(val, dtype=val_dtype),
            "dense_shape": shp,
        },
        input_dtypes_method=[],
        as_variable_flags_method=as_variable,
        num_positional_args_method=0,
        native_array_flags_method=native_array,
        container_flags_method=False,
        all_as_kwargs_np_method={},
        class_name="SparseArray",
        method_name="to_dense_array",
    )


# csr - to_dense_array
@handle_cmd_line_args
@given(sparse_data=_sparse_csr_indices_values_shape())
def test_sparse_csr(
    sparse_data,
    as_variable,
    with_out,
    native_array,
    fw,
):
    crow_indices, col_indices, value_dtype, values, shape = sparse_data
    helpers.test_method(
        input_dtypes_init=["int64", "int64", value_dtype],
        as_variable_flags_init=as_variable,
        num_positional_args_init=0,
        native_array_flags_init=native_array,
        all_as_kwargs_np_init={
            "csr_crow_indices": np.array(crow_indices, dtype="int64"),
            "csr_col_indices": np.array(col_indices, dtype="int64"),
            "values": np.array(values, dtype=value_dtype),
            "dense_shape": shape,
        },
        input_dtypes_method=[],
        as_variable_flags_method=[],
        num_positional_args_method=0,
        native_array_flags_method=[],
        container_flags_method=False,
        all_as_kwargs_np_method={},
        class_name="SparseArray",
        method_name="to_dense_array",
    )


# sinc
@handle_cmd_line_args
@given(
    dtype_and_x=helpers.dtype_and_values(
        available_dtypes=helpers.get_dtypes("float"),
        large_abs_safety_factor=4,
        small_abs_safety_factor=4,
    ),
    num_positional_args=helpers.num_positional_args(fn_name="sinc"),
)
def test_sinc(
    *,
    dtype_and_x,
    as_variable,
    with_out,
    num_positional_args,
    native_array,
    container,
    instance_method,
    fw,
):
    input_dtype, x = dtype_and_x
    helpers.test_function(
        input_dtypes=input_dtype,
        as_variable_flags=as_variable,
        with_out=with_out,
        num_positional_args=num_positional_args,
        native_array_flags=native_array,
        container_flags=container,
        instance_method=instance_method,
        fw=fw,
        fn_name="sinc",
        x=x[0],
    )


# vorbis_window
@handle_cmd_line_args
@given(
    dtype_and_x=helpers.dtype_and_values(
        available_dtypes=helpers.get_dtypes("float"), min_num_dims=1, max_num_dims=1
    ),
    dtype=helpers.get_dtypes("float", full=False),
    num_positional_args=helpers.num_positional_args(fn_name="vorbis_window"),
)
def test_vorbis_window(
    dtype_and_x,
    dtype,
    with_out,
    as_variable,
    num_positional_args,
    native_array,
    container,
    instance_method,
    fw,
):
    input_dtype, x = dtype_and_x
    helpers.test_function(
        input_dtypes=input_dtype,
        as_variable_flags=as_variable,
        with_out=with_out,
        num_positional_args=num_positional_args,
        native_array_flags=native_array,
        container_flags=container,
        instance_method=instance_method,
        fw=fw,
        fn_name="vorbis_window",
        x=x[0],
        dtype=dtype,
    )


# flatten
@handle_cmd_line_args
@given(
    dtype_and_x=helpers.dtype_and_values(
        available_dtypes=helpers.get_dtypes("float"),
        shape=st.shared(
            helpers.get_shape(min_num_dims=1, max_num_dims=5), key="flatten_shape"
        ),
        min_value=-100,
        max_value=100,
    ),
    axes=helpers.get_axis(
        shape=st.shared(
            helpers.get_shape(min_num_dims=1, max_num_dims=5), key="flatten_shape"
        ),
        allow_neg=True,
        sorted=True,
        min_size=2,
        max_size=2,
        unique=False,
        force_tuple=True,
    ),
    num_positional_args=helpers.num_positional_args(fn_name="flatten"),
)
def test_flatten(
    dtype_and_x,
    axes,
    with_out,
    as_variable,
    num_positional_args,
    native_array,
    container,
    instance_method,
    fw,
):
    input_dtypes, x = dtype_and_x
    x = np.asarray(x[0], dtype=input_dtypes[0])

    if axes[1] == 0:
        start_dim, end_dim = axes[1], axes[0]
    elif axes[0] * axes[1] < 0:
        if x.ndim + min(axes) >= max(axes):
            start_dim, end_dim = max(axes), min(axes)
        else:
            start_dim, end_dim = min(axes), max(axes)
    else:
        start_dim, end_dim = axes[0], axes[1]
    helpers.test_function(
        input_dtypes=input_dtypes,
        as_variable_flags=as_variable,
        with_out=True,
        num_positional_args=num_positional_args,
        native_array_flags=native_array,
        container_flags=container,
        instance_method=instance_method,
        fw=fw,
        fn_name="flatten",
        x=x,
        start_dim=start_dim,
        end_dim=end_dim,
    )


# lcm
@handle_cmd_line_args
@given(
    dtype_and_x=helpers.dtype_and_values(
        available_dtypes=helpers.get_dtypes("integer"),
        num_arrays=2,
        shared_dtype=True,
        min_num_dims=1,
        max_num_dims=3,
        min_value=-100,
        max_value=100,
        allow_nan=False,
    ),
    num_positional_args=helpers.num_positional_args(fn_name="lcm"),
)
def test_lcm(
    dtype_and_x,
    as_variable,
    with_out,
    num_positional_args,
    native_array,
    container,
    instance_method,
    fw,
):
    input_dtype, x = dtype_and_x
    helpers.test_function(
        input_dtypes=input_dtype,
        as_variable_flags=as_variable,
        with_out=with_out,
        num_positional_args=num_positional_args,
        native_array_flags=native_array,
        container_flags=container,
        instance_method=instance_method,
        fw=fw,
        fn_name="lcm",
        test_gradients=True,
        x1=x[0],
        x2=x[1],
    )


# hann_window
@handle_cmd_line_args
@given(
    window_length=helpers.ints(min_value=1, max_value=10),
    input_dtype=helpers.get_dtypes("integer"),
    periodic=st.booleans(),
    num_positional_args=helpers.num_positional_args(fn_name="hann_window"),
    dtype=helpers.get_dtypes("float"),
)
def test_hann_window(
    window_length,
    input_dtype,
    periodic,
    dtype,
    with_out,
    as_variable,
    num_positional_args,
    native_array,
    container,
    instance_method,
    fw,
):
    helpers.test_function(
        input_dtypes=input_dtype,
        as_variable_flags=as_variable,
        with_out=with_out,
        num_positional_args=num_positional_args,
        native_array_flags=native_array,
        container_flags=container,
        instance_method=instance_method,
        fw=fw,
        fn_name="hann_window",
        window_length=window_length,
        periodic=periodic,
        dtype=dtype,
    )


@handle_cmd_line_args
@given(
    x_k_s_p=helpers.arrays_for_pooling(min_dims=4, max_dims=4, min_side=1, max_side=4),
    num_positional_args=helpers.num_positional_args(fn_name="max_pool2d"),
)
def test_max_pool2d(
    *,
    x_k_s_p,
    with_out,
    as_variable,
    num_positional_args,
    native_array,
    container,
    instance_method,
    fw,
):
    dtype, x, kernel, stride, pad = x_k_s_p
    helpers.test_function(
        input_dtypes=dtype,
        as_variable_flags=as_variable,
        with_out=with_out,
        num_positional_args=num_positional_args,
        native_array_flags=native_array,
        container_flags=container,
        instance_method=instance_method,
        fw=fw,
        fn_name="max_pool2d",
        rtol_=1e-2,
        atol_=1e-2,
        ground_truth_backend="jax",
        x=x[0],
        kernel=kernel,
        strides=stride,
        padding=pad,
    )


# kaiser_window
@handle_cmd_line_args
@given(
    dtype_and_x=helpers.dtype_and_values(
        available_dtypes=helpers.get_dtypes("integer"),
        shape=(1, 1),
        min_value=1,
        max_value=10,
    ),
    periodic=st.booleans(),
    beta=st.floats(min_value=0, max_value=5),
    dtype=helpers.get_dtypes("float"),
    num_positional_args=helpers.num_positional_args(fn_name="kaiser_window"),
)
def test_kaiser_window(
    dtype_and_x,
    periodic,
    beta,
    dtype,
    with_out,
    as_variable,
    num_positional_args,
    native_array,
    container,
    instance_method,
    fw,
):
    input_dtype, x = dtype_and_x
    helpers.test_function(
        input_dtypes=input_dtype,
        as_variable_flags=as_variable,
        with_out=with_out,
        num_positional_args=num_positional_args,
        native_array_flags=native_array,
        container_flags=container,
        instance_method=instance_method,
        fw=fw,
        fn_name="kaiser_window",
        window_length=x[0],
        periodic=periodic,
        beta=beta,
        dtype=dtype,
    )


# moveaxis
@handle_cmd_line_args
@given(
    dtype_and_a=helpers.dtype_and_values(
        available_dtypes=helpers.get_dtypes("float"),
        min_value=-100,
        max_value=100,
        shape=st.shared(
            helpers.get_shape(
                min_num_dims=1,
                max_num_dims=3,
                min_dim_size=1,
                max_dim_size=3,
            ),
            key="a_s_d",
        ),
    ),
    source=helpers.get_axis(
        allow_none=False,
        unique=True,
        shape=st.shared(
            helpers.get_shape(
                min_num_dims=1,
                max_num_dims=3,
                min_dim_size=1,
                max_dim_size=3,
            ),
            key="a_s_d",
        ),
        min_size=1,
        force_int=True,
    ),
    destination=helpers.get_axis(
        allow_none=False,
        unique=True,
        shape=st.shared(
            helpers.get_shape(
                min_num_dims=1,
                max_num_dims=3,
                min_dim_size=1,
                max_dim_size=3,
            ),
            key="a_s_d",
        ),
        min_size=1,
        force_int=True,
    ),
    num_positional_args=helpers.num_positional_args(fn_name="moveaxis"),
)
def test_moveaxis(
    dtype_and_a,
    source,
    destination,
    as_variable,
    with_out,
    num_positional_args,
    native_array,
    container,
    instance_method,
    fw,
):
    input_dtype, a = dtype_and_a
    helpers.test_function(
        input_dtypes=input_dtype,
        as_variable_flags=as_variable,
        with_out=with_out,
        num_positional_args=num_positional_args,
        native_array_flags=native_array,
        container_flags=container,
        instance_method=instance_method,
        fw=fw,
        fn_name="moveaxis",
        a=a[0],
        source=source,
        destination=destination,
    )


@handle_cmd_line_args
@given(
    dtype_and_x=helpers.dtype_and_values(
        available_dtypes=helpers.get_dtypes("valid"),
        min_num_dims=1,
    ),
)
def test_ndenumerate(dtype_and_x):
    values = dtype_and_x[1][0]
    for (index1, x1), (index2, x2) in zip(
        np.ndenumerate(values), ivy.ndenumerate(values)
    ):
        assert index1 == index2 and x1 == x2


@handle_cmd_line_args
@given(
    dtype_x_shape=helpers.dtype_and_values(
        available_dtypes=helpers.get_dtypes("valid"),
        min_num_dims=1,
        ret_shape=True,
    ),
)
def test_ndindex(dtype_x_shape):
    shape = dtype_x_shape[2]
    for index1, index2 in zip(np.ndindex(shape), ivy.ndindex(shape)):
        assert index1 == index2


@st.composite
def _pad_helper(draw):
    dtype, value, shape = draw(
        helpers.dtype_and_values(
            available_dtypes=helpers.get_dtypes("float"),
            ret_shape=True,
            min_num_dims=1,
        )
    )
    ndim = len(shape)
    pad_width = draw(
        st.one_of(
            helpers.array_values(
                dtype="int8", min_value=1, max_value=4, shape=(ndim, 2)
            ),
            helpers.ints(min_value=1, max_value=4),
        )
    )
    stat_length = draw(
        st.one_of(
            helpers.array_values(
                dtype="int8", min_value=1, max_value=4, shape=(ndim, 2)
            ),
            helpers.ints(min_value=1, max_value=4),
        )
    )
    constant_values = draw(
        st.one_of(
            helpers.array_values(dtype=dtype[0], shape=(ndim, 2)),
            helpers.array_values(dtype=dtype[0], shape=(1,)),
        )
    )
    if len(constant_values.shape) == 1:
        constant_values = constant_values[0]
    end_values = draw(
        st.one_of(
            helpers.array_values(dtype=dtype[0], shape=(ndim, 2)),
            helpers.array_values(dtype=dtype[0], shape=(1,)),
        )
    )
    if len(end_values.shape) == 1:
        end_values = end_values[0]
    dtype = dtype + 2 * ["int8"] + 2 * dtype
    return dtype, value, pad_width, stat_length, constant_values, end_values


@handle_cmd_line_args
@given(
    dtype_and_input_and_other=_pad_helper(),
    mode=st.sampled_from(
        [
            "constant",
            "edge",
            "linear_ramp",
            "maximum",
            "mean",
            "median",
            "minimum",
            "reflect",
            "symmetric",
            "wrap",
        ]
    ),
    reflect_type=st.sampled_from(["even", "odd"]),
    num_positional_args=helpers.num_positional_args(fn_name="pad"),
)
def test_pad(
    *,
    dtype_and_input_and_other,
    mode,
    reflect_type,
    as_variable,
    with_out,
    num_positional_args,
    native_array,
    container,
    instance_method,
    fw,
):
    (
        dtype,
        value,
        pad_width,
        stat_length,
        constant_values,
        end_values,
    ) = dtype_and_input_and_other
    if fw == "torch":
        assume(
            mode in ["constant", "reflect", "edge", "wrap"]
            and not np.isscalar(pad_width)
            and np.isscalar(constant_values)
        )
    elif fw == "tensorflow":
        assume(
            mode in ["constant", "reflect", "symmetric"]
            and not np.isscalar(pad_width)
            and np.isscalar(constant_values)
        )
    helpers.test_function(
        input_dtypes=dtype,
        as_variable_flags=as_variable,
        with_out=with_out,
        num_positional_args=num_positional_args,
        native_array_flags=native_array,
        container_flags=container,
        instance_method=instance_method,
        fw=fw,
        fn_name="pad",
        ground_truth_backend="numpy",
        x=value[0],
        pad_width=pad_width,
        mode=mode,
        stat_length=stat_length,
        constant_values=constant_values,
        end_values=end_values,
        reflect_type=reflect_type,
        out=None,
    )


# heaviside
@handle_cmd_line_args
@given(
    dtype_and_x=helpers.dtype_and_values(
        available_dtypes=helpers.get_dtypes("float"),
        min_value=-100,
        max_value=100,
        min_num_dims=1,
        max_num_dims=3,
        min_dim_size=1,
        max_dim_size=3,
        num_arrays=2,
        shared_dtype=True,
    ),
    num_positional_args=helpers.num_positional_args(fn_name="heaviside"),
)
def test_heaviside(
    dtype_and_x,
    with_out,
    as_variable,
    num_positional_args,
    native_array,
    container,
    instance_method,
    fw,
):
    input_dtype, x = dtype_and_x
    helpers.test_function(
        input_dtypes=input_dtype,
        as_variable_flags=as_variable,
        with_out=with_out,
        num_positional_args=num_positional_args,
        native_array_flags=native_array,
        container_flags=container,
        instance_method=instance_method,
        fw=fw,
        fn_name="heaviside",
        x1=x[0],
        x2=x[0],
    )


@st.composite
def statistical_dtype_values(draw, *, function):
    large_abs_safety_factor = 2
    small_abs_safety_factor = 2
    if function in ["mean", "median", "std", "var"]:
        large_abs_safety_factor = 24
        small_abs_safety_factor = 24
    dtype, values, axis = draw(
        helpers.dtype_values_axis(
            available_dtypes=helpers.get_dtypes("float"),
            large_abs_safety_factor=large_abs_safety_factor,
            small_abs_safety_factor=small_abs_safety_factor,
            safety_factor_scale="log",
            min_num_dims=1,
            max_num_dims=5,
            min_dim_size=2,
            valid_axis=True,
            allow_neg_axes=False,
            min_axes_size=1,
        )
    )
    shape = values[0].shape
    size = values[0].size
    max_correction = np.min(shape)
    if function == "var" or function == "std":
        if size == 1:
            correction = 0
        elif isinstance(axis, int):
            correction = draw(
                helpers.ints(min_value=0, max_value=shape[axis] - 1)
                | helpers.floats(min_value=0, max_value=shape[axis] - 1)
            )
            return dtype, values, axis, correction
        else:
            correction = draw(
                helpers.ints(min_value=0, max_value=max_correction - 1)
                | helpers.floats(min_value=0, max_value=max_correction - 1)
            )
        return dtype, values, axis, correction
    return dtype, values, axis


@handle_cmd_line_args
@given(
    dtype_x_axis=statistical_dtype_values(function="median"),
    keep_dims=st.booleans(),
    num_positional_args=helpers.num_positional_args(fn_name="median"),
)
def test_median(
    *,
    dtype_x_axis,
    keep_dims,
    as_variable,
    with_out,
    num_positional_args,
    native_array,
    container,
    instance_method,
    fw,
):
    input_dtype, x, axis = dtype_x_axis
    helpers.test_function(
        input_dtypes=input_dtype,
        as_variable_flags=as_variable,
        with_out=with_out,
        num_positional_args=num_positional_args,
        native_array_flags=native_array,
        container_flags=container,
        instance_method=instance_method,
        fw=fw,
        fn_name="median",
        input=x[0],
        axis=axis,
        keepdims=keep_dims,
    )


# flipud
@handle_cmd_line_args
@given(
    dtype_and_m=helpers.dtype_and_values(
        available_dtypes=helpers.get_dtypes("float"),
        min_value=-100,
        max_value=100,
        min_num_dims=1,
        max_num_dims=3,
        min_dim_size=1,
        max_dim_size=3,
    ),
    num_positional_args=helpers.num_positional_args(fn_name="flipud"),
)
def test_flipud(
    dtype_and_m,
    as_variable,
    with_out,
    num_positional_args,
    native_array,
    container,
    instance_method,
    fw,
):
    input_dtype, m = dtype_and_m
    helpers.test_function(
        input_dtypes=input_dtype,
        as_variable_flags=as_variable,
        with_out=with_out,
        num_positional_args=num_positional_args,
        native_array_flags=native_array,
        container_flags=container,
        instance_method=instance_method,
        fw=fw,
        fn_name="flipud",
        m=m[0],
    )


# fmod
@handle_cmd_line_args
@given(
    dtype_and_x=helpers.dtype_and_values(
        available_dtypes=helpers.get_dtypes("float"),
        min_value=-10,
        max_value=10,
        num_arrays=2,
        shared_dtype=True,
        min_num_dims=1,
        max_num_dims=3,
        min_dim_size=1,
        max_dim_size=3,
    ),
    num_positional_args=helpers.num_positional_args(fn_name="fmod"),
)
def test_fmod(
    dtype_and_x,
    with_out,
    as_variable,
    num_positional_args,
    native_array,
    container,
    instance_method,
    fw,
):
    input_dtype, x = dtype_and_x
    helpers.test_function(
        input_dtypes=input_dtype,
        as_variable_flags=as_variable,
        with_out=with_out,
        num_positional_args=num_positional_args,
        native_array_flags=native_array,
        container_flags=container,
        instance_method=instance_method,
        fw=fw,
        fn_name="fmod",
<<<<<<< HEAD
        x1=np.asarray(x[0], dtype=input_dtype[0]),
        x2=np.asarray(x[1], dtype=input_dtype[1]),
=======
        x1=x[0],
        x2=x[0],
>>>>>>> 42b5e8c0
    )


# fmax
@handle_cmd_line_args
@given(
    dtype_and_x=helpers.dtype_and_values(
        available_dtypes=helpers.get_dtypes("integer"),
        min_value=-10,
        max_value=10,
        num_arrays=2,
        shared_dtype=True,
        min_num_dims=1,
        max_num_dims=3,
        min_dim_size=1,
        max_dim_size=3,
        allow_nan=True,
    ),
    num_positional_args=helpers.num_positional_args(fn_name="fmax"),
)
def test_fmax(
    dtype_and_x,
    with_out,
    as_variable,
    num_positional_args,
    native_array,
    container,
    instance_method,
    fw,
):
    input_dtype, x = dtype_and_x
    helpers.test_function(
        input_dtypes=input_dtype,
        as_variable_flags=as_variable,
        with_out=with_out,
        num_positional_args=num_positional_args,
        native_array_flags=native_array,
        container_flags=container,
        instance_method=instance_method,
        fw=fw,
        fn_name="fmax",
<<<<<<< HEAD
        x1=np.asarray(x[0], dtype=input_dtype[0]),
        x2=np.asarray(x[1], dtype=input_dtype[1]),
=======
        x1=x[0],
        x2=x[0],
>>>>>>> 42b5e8c0
    )<|MERGE_RESOLUTION|>--- conflicted
+++ resolved
@@ -844,13 +844,8 @@
         instance_method=instance_method,
         fw=fw,
         fn_name="fmod",
-<<<<<<< HEAD
         x1=np.asarray(x[0], dtype=input_dtype[0]),
         x2=np.asarray(x[1], dtype=input_dtype[1]),
-=======
-        x1=x[0],
-        x2=x[0],
->>>>>>> 42b5e8c0
     )
 
 
@@ -892,11 +887,6 @@
         instance_method=instance_method,
         fw=fw,
         fn_name="fmax",
-<<<<<<< HEAD
         x1=np.asarray(x[0], dtype=input_dtype[0]),
         x2=np.asarray(x[1], dtype=input_dtype[1]),
-=======
-        x1=x[0],
-        x2=x[0],
->>>>>>> 42b5e8c0
     )