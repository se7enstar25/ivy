--- conflicted
+++ resolved
@@ -88,12 +88,8 @@
     ivy.array(False)
 
     >>> x=ivy.array(False)
-<<<<<<< HEAD
-    >>> y=ivy.all(ivy.array([-1, 4, 5]), out=x)
-=======
     >>> y=ivy.all(ivy.array([[[0],[1]],[[1],[1]]]), \
     axis=(0,1,2), out=x, keepdims=False)
->>>>>>> d22d9bdc
     >>> print(y)
     ivy.array(False)
 
