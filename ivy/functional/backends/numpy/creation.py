# global
import numpy
import numpy as np
from typing import Union, Optional, List, Sequence

# local
import ivy
from .data_type import as_native_dtype
from ivy.functional.ivy import default_dtype
from ivy.functional.backends.numpy.device import _to_device


# Array API Standard #
# -------------------#


def arange(
    start,
    stop=None,
    step=1,
    *,
    dtype: np.dtype = None,
    device: str,
    out: Optional[np.ndarray] = None
):
    if dtype:
        dtype = as_native_dtype(dtype)
    res = _to_device(np.arange(start, stop, step=step, dtype=dtype), device=device)
    if not dtype:
        if res.dtype == np.float64:
            return res.astype(np.float32)
        elif res.dtype == np.int64:
            return res.astype(np.int32)
    return res


def asarray(
    object_in,
    *,
    copy=None,
    dtype: np.dtype = None,
    device: str,
    out: Optional[np.ndarray] = None
):
    # If copy=none then try using existing memory buffer
    if isinstance(object_in, np.ndarray) and dtype is None:
        dtype = object_in.dtype
    elif (
        isinstance(object_in, (list, tuple, dict))
        and len(object_in) != 0
        and dtype is None
    ):
        dtype = default_dtype(item=object_in, as_native=True)
        if copy is True:
            return _to_device(
                np.copy(np.asarray(object_in, dtype=dtype)), device=device
            )
        else:
            return _to_device(np.asarray(object_in, dtype=dtype), device=device)
    else:
        dtype = default_dtype(dtype, object_in)
    if copy is True:
        return _to_device(np.copy(np.asarray(object_in, dtype=dtype)), device=device)
    else:
        return _to_device(np.asarray(object_in, dtype=dtype), device=device)


def empty(
<<<<<<< HEAD
    shape: Union[int, Tuple[int], List[int]],
    *,
    dtype: np.dtype,
    device: str,
    out: Optional[np.ndarray] = None
=======
    shape: Union[ivy.NativeShape, Sequence[int]], *, dtype: np.dtype, device: str
>>>>>>> 090b4a41
) -> np.ndarray:
    return _to_device(
        np.empty(shape, as_native_dtype(default_dtype(dtype))), device=device
    )


def empty_like(
    x: np.ndarray,
    *,
    dtype: np.dtype,
    device: str,
    out: Optional[np.ndarray] = None
) -> np.ndarray:
    if dtype:
        dtype = "bool_" if dtype == "bool" else dtype
        dtype = np.dtype(dtype)
    else:
        dtype = x.dtype

    return _to_device(np.empty_like(x, dtype=dtype), device=device)


def eye(
    n_rows: int,
    n_cols: Optional[int] = None,
    k: Optional[int] = 0,
    *,
    dtype: np.dtype,
    device: str,
    out: Optional[np.ndarray] = None
) -> np.ndarray:
    dtype = as_native_dtype(default_dtype(dtype))
    return _to_device(np.eye(n_rows, n_cols, k, dtype), device=device)


# noinspection PyShadowingNames
def from_dlpack(
    x,
    *,
    out: Optional[np.ndarray] = None
):
    return np.from_dlpack(x)


def full(
    shape: Union[ivy.NativeShape, Sequence[int]],
    fill_value: Union[int, float],
    *,
    dtype: np.dtype = None,
    device: str,
    out: Optional[np.ndarray] = None
) -> np.ndarray:
    return _to_device(
        np.full(shape, fill_value, as_native_dtype(default_dtype(dtype, fill_value))),
        device=device,
    )


def full_like(
    x: np.ndarray,
    fill_value: Union[int, float],
    *,
    dtype: np.dtype,
    device: str,
    out: Optional[np.ndarray] = None
) -> np.ndarray:
    if dtype:
        dtype = "bool_" if dtype == "bool" else dtype
    else:
        dtype = x.dtype
    return _to_device(np.full_like(x, fill_value, dtype=dtype), device=device)


def linspace(
    start,
    stop,
    num,
    axis=None,
    endpoint=True,
    *,
    dtype: np.dtype,
    device: str,
    out: Optional[np.ndarray] = None
):
    if axis is None:
        axis = -1
    ans = np.linspace(start, stop, num, endpoint, dtype=dtype, axis=axis)
    if dtype is None:
        ans = np.float32(ans)
    # Waiting for fix when start is -0.0: https://github.com/numpy/numpy/issues/21513
    if (
        ans.shape[0] >= 1
        and (not isinstance(start, numpy.ndarray))
        and (not isinstance(stop, numpy.ndarray))
    ):
        ans[0] = start
    return _to_device(ans, device=device)


def meshgrid(
    *arrays: np.ndarray,
    indexing: str = "xy"
) -> List[np.ndarray]:
    return np.meshgrid(*arrays, indexing=indexing)


def ones(
<<<<<<< HEAD
    shape: Union[int, Tuple[int], List[int]],
    *,
    dtype: np.dtype,
    device: str,
    out: Optional[np.ndarray] = None
=======
    shape: Union[ivy.NativeShape, Sequence[int]], *, dtype: np.dtype, device: str
>>>>>>> 090b4a41
) -> np.ndarray:
    dtype = as_native_dtype(default_dtype(dtype))
    return _to_device(np.ones(shape, dtype), device=device)


def ones_like(
    x: np.ndarray,
    *,
    dtype: np.dtype,
    device: str,
    out: Optional[np.ndarray] = None
) -> np.ndarray:
    if dtype:
        dtype = "bool_" if dtype == "bool" else dtype
        dtype = np.dtype(dtype)
    else:
        dtype = x.dtype

    return _to_device(np.ones_like(x, dtype=dtype), device=device)


def tril(
    x: np.ndarray,
    k: int = 0,
    *,
    out: Optional[np.ndarray] = None
) -> np.ndarray:
    return np.tril(x, k)


def triu(
    x: np.ndarray,
    k: int = 0,
    *,
    out: Optional[np.ndarray] = None
) -> np.ndarray:
    return np.triu(x, k)


def zeros(
<<<<<<< HEAD
    shape: Union[int, Tuple[int], List[int]],
    *,
    dtype: np.dtype,
    device: str,
    out: Optional[np.ndarray] = None
=======
    shape: Union[ivy.NativeShape, Sequence[int]], *, dtype: np.dtype, device: str
>>>>>>> 090b4a41
) -> np.ndarray:
    return _to_device(np.zeros(shape, dtype), device=device)


def zeros_like(
    x: np.ndarray,
    *,
    dtype: np.dtype,
    device: str,
    out: Optional[np.ndarray] = None
) -> np.ndarray:
    if dtype:
        dtype = "bool_" if dtype == "bool" else dtype
    else:
        dtype = x.dtype
    return _to_device(np.zeros_like(x, dtype=dtype), device=device)


# Extra #
# ------#


array = asarray


def logspace(
    start,
    stop,
    num,
    base=10.0,
    axis=None,
    *,
    device: str,
    out: Optional[np.ndarray] = None
):
    if axis is None:
        axis = -1
    return _to_device(
        np.logspace(start, stop, num, base=base, axis=axis), device=device
    )<|MERGE_RESOLUTION|>--- conflicted
+++ resolved
@@ -66,15 +66,11 @@
 
 
 def empty(
-<<<<<<< HEAD
-    shape: Union[int, Tuple[int], List[int]],
-    *,
-    dtype: np.dtype,
-    device: str,
-    out: Optional[np.ndarray] = None
-=======
-    shape: Union[ivy.NativeShape, Sequence[int]], *, dtype: np.dtype, device: str
->>>>>>> 090b4a41
+    shape: Union[ivy.NativeShape, Sequence[int]],
+    *,
+    dtype: np.dtype,
+    device: str,
+    out: Optional[np.ndarray] = None
 ) -> np.ndarray:
     return _to_device(
         np.empty(shape, as_native_dtype(default_dtype(dtype))), device=device
@@ -182,15 +178,11 @@
 
 
 def ones(
-<<<<<<< HEAD
-    shape: Union[int, Tuple[int], List[int]],
-    *,
-    dtype: np.dtype,
-    device: str,
-    out: Optional[np.ndarray] = None
-=======
-    shape: Union[ivy.NativeShape, Sequence[int]], *, dtype: np.dtype, device: str
->>>>>>> 090b4a41
+    shape: Union[ivy.NativeShape, Sequence[int]],
+    *,
+    dtype: np.dtype,
+    device: str,
+    out: Optional[np.ndarray] = None
 ) -> np.ndarray:
     dtype = as_native_dtype(default_dtype(dtype))
     return _to_device(np.ones(shape, dtype), device=device)
@@ -231,15 +223,11 @@
 
 
 def zeros(
-<<<<<<< HEAD
-    shape: Union[int, Tuple[int], List[int]],
-    *,
-    dtype: np.dtype,
-    device: str,
-    out: Optional[np.ndarray] = None
-=======
-    shape: Union[ivy.NativeShape, Sequence[int]], *, dtype: np.dtype, device: str
->>>>>>> 090b4a41
+    shape: Union[ivy.NativeShape, Sequence[int]],
+    *,
+    dtype: np.dtype,
+    device: str,
+    out: Optional[np.ndarray] = None
 ) -> np.ndarray:
     return _to_device(np.zeros(shape, dtype), device=device)
 
